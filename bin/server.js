#!/usr/bin/env node
import fastify from 'fastify';
import cors from '@fastify/cors';
import { FastifySSEPlugin } from "fastify-sse-v2";
import fs from 'fs';
import { pathToFileURL } from 'url'
import ChatGPTClient from '../src/ChatGPTClient.js';
import BingAIClient from '../src/BingAIClient.js';
import { KeyvFile } from 'keyv-file';

const arg = process.argv.find((arg) => arg.startsWith('--settings'));
let path;
if (arg) {
    path = arg.split('=')[1];
} else {
    path = './settings.js';
}

let settings;
if (fs.existsSync(path)) {
    // get the full path
    const fullPath = fs.realpathSync(path);
    settings = (await import(pathToFileURL(fullPath).toString())).default;
} else {
    if (arg) {
        console.error(`Error: the file specified by the --settings parameter does not exist.`);
    } else {
        console.error(`Error: the settings.js file does not exist.`);
    }
    process.exit(1);
}

if (settings.storageFilePath && !settings.cacheOptions.store) {
    // make the directory and file if they don't exist
    const dir = settings.storageFilePath.split('/').slice(0, -1).join('/');
    if (!fs.existsSync(dir)) {
        fs.mkdirSync(dir, { recursive: true });
    }
    if (!fs.existsSync(settings.storageFilePath)) {
        fs.writeFileSync(settings.storageFilePath, '');
    }

    settings.cacheOptions.store = new KeyvFile({ filename: settings.storageFilePath });
}

const clientToUse = settings.apiOptions?.clientToUse || settings.clientToUse || 'chatgpt';

let client;
switch (clientToUse) {
    case 'bing':
        client = new BingAIClient(settings.bingAiClient);
        break;
    default:
        client = new ChatGPTClient(
            settings.openaiApiKey,
            settings.chatGptClient,
            settings.cacheOptions,
        );
        break;
}

const server = fastify();

await server.register(FastifySSEPlugin);
await server.register(cors, {
    origin: '*',
});

server.post('/conversation', async (request, reply) => {
    const body = request.body || {};

    let onProgress;
    if (body.stream === true) {
        onProgress = (token) => {
            if (settings.apiOptions?.debug) {
                console.debug(token);
            }
            reply.sse({ id: '', data: token });
        };
    } else {
        onProgress = null;
    }

    let result;
    let error;
    try {
        if (!body.message) {
            const invalidError = new Error();
            invalidError.data = {
                code: 400,
                message: 'The message parameter is required.',
            };
            // noinspection ExceptionCaughtLocallyJS
            throw invalidError;
        }
        const parentMessageId = body.parentMessageId ? body.parentMessageId.toString() : undefined;
        result = await client.sendMessage(body.message, {
            conversationId: body.conversationId ? body.conversationId.toString() : undefined,
            parentMessageId,
            conversationSignature: body.conversationSignature,
            clientId: body.clientId,
            invocationId: body.invocationId,
            onProgress,
        });
    } catch (e) {
        error = e;
    }

    if (result !== undefined) {
        if (settings.apiOptions?.debug) {
            console.debug(result);
        }
        if (body.stream === true) {
<<<<<<< HEAD
            reply.sse({ event: 'result', id: '', data: JSON.stringify(result) });
=======
>>>>>>> 78d97712
            reply.sse({ id: '', data: '[DONE]' });
            await nextTick();
            return reply.raw.end();
        }
        return reply.send(result);
    }

    const code = error?.data?.code || 503;
    if (code === 503) {
        console.error(error);
    } else if (settings.apiOptions?.debug) {
        console.debug(error);
    }
    const message = error?.data?.message || `There was an error communicating with ${clientToUse === 'bing' ? 'Bing' : 'ChatGPT'}.`;
    if (body.stream === true) {
        reply.sse({
            id: '',
            event: 'error',
            data: JSON.stringify({
                code,
                error: message,
            }),
        });
        await nextTick();
        return reply.raw.end();
    }
    return reply.code(code).send({ error: message });
});

server.listen({
    port: settings.apiOptions?.port || settings.port || 3000,
    host: settings.apiOptions?.host || 'localhost'
}, (error) => {
    if (error) {
        console.error(error);
        process.exit(1);
    }
});

function nextTick() {
    return new Promise((resolve) => {
        process.nextTick(resolve);
    });
}<|MERGE_RESOLUTION|>--- conflicted
+++ resolved
@@ -111,10 +111,7 @@
             console.debug(result);
         }
         if (body.stream === true) {
-<<<<<<< HEAD
             reply.sse({ event: 'result', id: '', data: JSON.stringify(result) });
-=======
->>>>>>> 78d97712
             reply.sse({ id: '', data: '[DONE]' });
             await nextTick();
             return reply.raw.end();
@@ -158,4 +155,4 @@
     return new Promise((resolve) => {
         process.nextTick(resolve);
     });
-}+}
