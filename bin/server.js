#!/usr/bin/env node
import fastify from 'fastify';
import cors from '@fastify/cors';
import { FastifySSEPlugin } from "fastify-sse-v2";
import fs from 'fs';
import { pathToFileURL } from 'url'
import ChatGPTClient from '../src/ChatGPTClient.js';
import BingAIClient from '../src/BingAIClient.js';
import { KeyvFile } from 'keyv-file';

const arg = process.argv.find((arg) => arg.startsWith('--settings'));
let path;
if (arg) {
    path = arg.split('=')[1];
} else {
    path = './settings.js';
}

let settings;
if (fs.existsSync(path)) {
    // get the full path
    const fullPath = fs.realpathSync(path);
    settings = (await import(pathToFileURL(fullPath).toString())).default;
} else {
    if (arg) {
        console.error(`Error: the file specified by the --settings parameter does not exist.`);
    } else {
        console.error(`Error: the settings.js file does not exist.`);
    }
    process.exit(1);
}

if (settings.storageFilePath && !settings.cacheOptions.store) {
    // make the directory and file if they don't exist
    const dir = settings.storageFilePath.split('/').slice(0, -1).join('/');
    if (!fs.existsSync(dir)) {
        fs.mkdirSync(dir, { recursive: true });
    }
    if (!fs.existsSync(settings.storageFilePath)) {
        fs.writeFileSync(settings.storageFilePath, '');
    }

    settings.cacheOptions.store = new KeyvFile({ filename: settings.storageFilePath });
}

const clientToUse = settings.apiOptions?.clientToUse || settings.clientToUse || 'chatgpt';

let client;
switch (clientToUse) {
    case 'bing':
        client = new BingAIClient(settings.bingAiClient);
        break;
    default:
        client = new ChatGPTClient(
            settings.openaiApiKey,
            settings.chatGptClient,
            settings.cacheOptions,
        );
        break;
}

const server = fastify({ logger: true });

//const fastify = require('fastify')({logger: true})
//const path = require('path')
import fastifyStatic from '@fastify/static';
server.register(fastifyStatic, {
    root: '/workspaces/chatgpt-web-ui/dist/',
    //prefix: '/public/', // optional: default '/'
})

await server.register(FastifySSEPlugin);
await server.register(cors, {
    origin: '*',
});

server.post('/conversation', async (request, reply) => {
    const body = request.body || {};

    let onProgress;
    if (body.stream === true) {
        onProgress = (token) => {
            if (settings.apiOptions?.debug) {
                console.debug(token);
            }
            reply.sse({ id: '', data: token });
        };
    } else {
        onProgress = null;
    }

    let result;
    let error;
    try {
        if (!body.message) {
            const invalidError = new Error();
            invalidError.data = {
                code: 400,
                message: 'The message parameter is required.',
            };
            // noinspection ExceptionCaughtLocallyJS
            throw invalidError;
        }
        const parentMessageId = body.parentMessageId ? body.parentMessageId.toString() : undefined;
        result = await client.sendMessage(body.message, {
            conversationId: body.conversationId ? body.conversationId.toString() : undefined,
            parentMessageId,
            conversationSignature: body.conversationSignature,
            clientId: body.clientId,
            invocationId: body.invocationId,
            onProgress,
        });
    } catch (e) {
        error = e;
    }

    if (result !== undefined) {
        if (settings.apiOptions?.debug) {
            console.debug(result);
        }
        if (body.stream === true) {
            reply.sse({ id: '', data: '[DONE]' });
            await nextTick();
            return reply.raw.end();
        }
        return reply.send(result);
    }

    const code = error?.data?.code || 503;
    if (code === 503) {
        console.error(error);
    } else if (settings.apiOptions?.debug) {
        console.debug(error);
    }
    const message = error?.data?.message || `There was an error communicating with ${clientToUse === 'bing' ? 'Bing' : 'ChatGPT'}.`;
    if (body.stream === true) {
        reply.sse({
            id: '',
            event: 'error',
            data: JSON.stringify({
                code,
                error: message,
            }),
        });
        await nextTick();
        return reply.raw.end();
    }
    return reply.code(code).send({ error: message });
});

server.listen({
    port: settings.apiOptions?.port || settings.port || 3000,
    host: settings.apiOptions?.host || 'localhost'
}, (error, address) => {
    if (error) {
        console.error(error);
        process.exit(1);
    }
<<<<<<< HEAD
    console.log(`Server is now listening on ${address}`);
});
=======
});

function nextTick() {
    return new Promise((resolve) => {
        process.nextTick(resolve);
    });
}
>>>>>>> 78d97712
<|MERGE_RESOLUTION|>--- conflicted
+++ resolved
@@ -156,15 +156,11 @@
         console.error(error);
         process.exit(1);
     }
-<<<<<<< HEAD
     console.log(`Server is now listening on ${address}`);
-});
-=======
 });
 
 function nextTick() {
     return new Promise((resolve) => {
         process.nextTick(resolve);
     });
-}
->>>>>>> 78d97712
+}